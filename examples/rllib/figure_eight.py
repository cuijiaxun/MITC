"""
(blank)
"""

import json

import ray
import ray.rllib.ppo as ppo
from ray.tune import run_experiments
<<<<<<< HEAD
from ray.tune.registry import register_env
=======
from ray.tune.logger import UnifiedLogger
from ray.tune.registry import get_registry, register_env as register_rllib_env
from ray.tune.result import DEFAULT_RESULTS_DIR as results_dir

from flow.core.util import NameEncoder, register_env, rllib_logger_creator
>>>>>>> 94b255d7

from flow.utils.rllib import make_create_env, FlowParamsEncoder
from flow.core.params import SumoParams, EnvParams, InitialConfig, NetParams
<<<<<<< HEAD
from flow.core.vehicles import Vehicles
from flow.controllers.car_following_models import IDMController
=======
from flow.scenarios.figure8.gen import Figure8Generator
from flow.scenarios.figure8.figure8_scenario import Figure8Scenario
from flow.controllers.rlcontroller import RLController
>>>>>>> 94b255d7
from flow.controllers.routing_controllers import ContinuousRouter
from flow.controllers.rlcontroller import RLController
from flow.scenarios.figure8.figure8_scenario import ADDITIONAL_NET_PARAMS

# time horizon of a single rollout
HORIZON = 1500
<<<<<<< HEAD
# number of rollouts per training iteration
N_ROLLOUTS = 20
# number of parallel workers
PARALLEL_ROLLOUTS = 1

# We place one autonomous vehicle and 13 human-driven vehicles in the network
vehicles = Vehicles()
vehicles.add(veh_id="human",
             acceleration_controller=(IDMController, {"noise": 0.2}),
             routing_controller=(ContinuousRouter, {}),
             num_vehicles=13)
vehicles.add(veh_id="rl",
             acceleration_controller=(RLController, {}),
             routing_controller=(ContinuousRouter, {}),
             num_vehicles=1)
=======

additional_env_params = {"target_velocity": 20}
additional_net_params = {"radius_ring": 30, "lanes": 1, "speed_limit": 30,
                         "resolution": 40}
vehicle_params = [
    dict(veh_id="rl",
         acceleration_controller=(RLController, {}),
         routing_controller=(ContinuousRouter, {}),
         num_vehicles=1),
    dict(veh_id="idm",
         #acceleration_controller=(IDMController, {"noise": 0.2}),
         routing_controller=(ContinuousRouter, {}),
         num_vehicles=13)
]
>>>>>>> 94b255d7

flow_params = dict(
    # name of the experiment
    exp_tag="figure_eight_intersection_control",

    # name of the flow environment the experiment is running on
    env_name="AccelEnv",

    # name of the scenario class the experiment is running on
    scenario="Figure8Scenario",

    # name of the generator used to create/modify network configuration files
    generator="Figure8Generator",

    # sumo-related parameters (see flow.core.params.SumoParams)
    sumo=SumoParams(
        sim_step=0.1,
        sumo_binary="sumo-gui",
    ),

    # environment related parameters (see flow.core.params.EnvParams)
    env=EnvParams(
        horizon=HORIZON,
        warmup_steps=750,
        additional_params={
            "target_velocity": 20,
            "max_accel": 3,
            "max_decel": 3,
        },
    ),

    # network-related parameters (see flow.core.params.NetParams and the
    # scenario's documentation or ADDITIONAL_NET_PARAMS component)
    net=NetParams(
        no_internal_links=False,
        additional_params=ADDITIONAL_NET_PARAMS,
    ),

    # vehicles to be placed in the network at the start of a rollout (see
    # flow.core.vehicles.Vehicles)
    veh=vehicles,

    # parameters specifying the positioning of vehicles upon initialization/
    # reset (see flow.core.params.InitialConfig)
    initial=InitialConfig(),
)


if __name__ == "__main__":
<<<<<<< HEAD
    ray.init(num_cpus=PARALLEL_ROLLOUTS, redirect_output=False)

    config = ppo.DEFAULT_CONFIG.copy()
    config["num_workers"] = PARALLEL_ROLLOUTS
    config["timesteps_per_batch"] = HORIZON * N_ROLLOUTS
=======
    config = ppo.DEFAULT_CONFIG.copy()
    horizon = HORIZON
    n_rollouts = 2

    ray.init(num_cpus=2, redirect_output=True)
    #ray.init(redis_address="localhost:6379", redirect_output=False)

    parallel_rollouts = 1
    config["num_workers"] = parallel_rollouts
    config["timesteps_per_batch"] = horizon * n_rollouts
>>>>>>> 94b255d7
    config["gamma"] = 0.999  # discount rate
    config["model"].update({"fcnet_hiddens": [100, 50, 25]})
    config["use_gae"] = True
    config["lambda"] = 0.97
    config["sgd_batchsize"] = min(16 * 1024, config["timesteps_per_batch"])
    config["kl_target"] = 0.02
    config["num_sgd_iter"] = 10
<<<<<<< HEAD
    config["horizon"] = HORIZON
=======
    config["horizon"] = horizon
    config["observation_filter"] = "NoFilter"
>>>>>>> 94b255d7

    # save the flow params for replay
    flow_json = json.dumps(flow_params, cls=FlowParamsEncoder, sort_keys=True,
                           indent=4)
    config['env_config']['flow_params'] = flow_json

<<<<<<< HEAD
    create_env, env_name = make_create_env(params=flow_params, version=0)

    # Register as rllib env
    register_env(env_name, create_env)
=======
    flow_params['flowenv'] = flow_env_name
    flow_params['exp_tag'] = exp_tag
    flow_params['module'] = os.path.basename(__file__)[:-3]
    # save the flow params for replay
    flow_json = json.dumps(flow_params, cls=NameEncoder, sort_keys=True,
                  indent=4)
    config['env_config']['flow_params'] = flow_json
    create_env, env_name = make_create_env(flow_env_name, flow_params,
                                           version=0, exp_tag=exp_tag)

    # Register as rllib env
    register_rllib_env(env_name, create_env)

    logger_creator = rllib_logger_creator(results_dir,
                                          flow_env_name,
                                          UnifiedLogger)

    alg = ppo.PPOAgent(env=env_name, registry=get_registry(),
                       config=config, logger_creator=logger_creator)

>>>>>>> 94b255d7

    trials = run_experiments({
        "figure_eight": {
            "run": "PPO",
            "env": env_name,
            "config": {
                **config
            },
            "checkpoint_freq": 1,
            "max_failures": 999,
<<<<<<< HEAD
            "stop": {
                "training_iteration": 200
            },
            "repeat": 3,
            "trial_resources": {
                "cpu": 1,
                "gpu": 0,
                "extra_cpu": PARALLEL_ROLLOUTS - 1,
            },
        },
    })
=======
            "stop": {"training_iteration": 3},
            "trial_resources": {"cpu": 1, "gpu": 0,
                                "extra_cpu": parallel_rollouts - 1}
        }
    })
>>>>>>> 94b255d7
<|MERGE_RESOLUTION|>--- conflicted
+++ resolved
@@ -7,33 +7,18 @@
 import ray
 import ray.rllib.ppo as ppo
 from ray.tune import run_experiments
-<<<<<<< HEAD
 from ray.tune.registry import register_env
-=======
-from ray.tune.logger import UnifiedLogger
-from ray.tune.registry import get_registry, register_env as register_rllib_env
-from ray.tune.result import DEFAULT_RESULTS_DIR as results_dir
-
-from flow.core.util import NameEncoder, register_env, rllib_logger_creator
->>>>>>> 94b255d7
 
 from flow.utils.rllib import make_create_env, FlowParamsEncoder
 from flow.core.params import SumoParams, EnvParams, InitialConfig, NetParams
-<<<<<<< HEAD
 from flow.core.vehicles import Vehicles
 from flow.controllers.car_following_models import IDMController
-=======
-from flow.scenarios.figure8.gen import Figure8Generator
-from flow.scenarios.figure8.figure8_scenario import Figure8Scenario
-from flow.controllers.rlcontroller import RLController
->>>>>>> 94b255d7
 from flow.controllers.routing_controllers import ContinuousRouter
 from flow.controllers.rlcontroller import RLController
 from flow.scenarios.figure8.figure8_scenario import ADDITIONAL_NET_PARAMS
 
 # time horizon of a single rollout
 HORIZON = 1500
-<<<<<<< HEAD
 # number of rollouts per training iteration
 N_ROLLOUTS = 20
 # number of parallel workers
@@ -49,22 +34,6 @@
              acceleration_controller=(RLController, {}),
              routing_controller=(ContinuousRouter, {}),
              num_vehicles=1)
-=======
-
-additional_env_params = {"target_velocity": 20}
-additional_net_params = {"radius_ring": 30, "lanes": 1, "speed_limit": 30,
-                         "resolution": 40}
-vehicle_params = [
-    dict(veh_id="rl",
-         acceleration_controller=(RLController, {}),
-         routing_controller=(ContinuousRouter, {}),
-         num_vehicles=1),
-    dict(veh_id="idm",
-         #acceleration_controller=(IDMController, {"noise": 0.2}),
-         routing_controller=(ContinuousRouter, {}),
-         num_vehicles=13)
-]
->>>>>>> 94b255d7
 
 flow_params = dict(
     # name of the experiment
@@ -114,24 +83,11 @@
 
 
 if __name__ == "__main__":
-<<<<<<< HEAD
     ray.init(num_cpus=PARALLEL_ROLLOUTS, redirect_output=False)
 
     config = ppo.DEFAULT_CONFIG.copy()
     config["num_workers"] = PARALLEL_ROLLOUTS
     config["timesteps_per_batch"] = HORIZON * N_ROLLOUTS
-=======
-    config = ppo.DEFAULT_CONFIG.copy()
-    horizon = HORIZON
-    n_rollouts = 2
-
-    ray.init(num_cpus=2, redirect_output=True)
-    #ray.init(redis_address="localhost:6379", redirect_output=False)
-
-    parallel_rollouts = 1
-    config["num_workers"] = parallel_rollouts
-    config["timesteps_per_batch"] = horizon * n_rollouts
->>>>>>> 94b255d7
     config["gamma"] = 0.999  # discount rate
     config["model"].update({"fcnet_hiddens": [100, 50, 25]})
     config["use_gae"] = True
@@ -139,45 +95,18 @@
     config["sgd_batchsize"] = min(16 * 1024, config["timesteps_per_batch"])
     config["kl_target"] = 0.02
     config["num_sgd_iter"] = 10
-<<<<<<< HEAD
     config["horizon"] = HORIZON
-=======
-    config["horizon"] = horizon
     config["observation_filter"] = "NoFilter"
->>>>>>> 94b255d7
 
     # save the flow params for replay
     flow_json = json.dumps(flow_params, cls=FlowParamsEncoder, sort_keys=True,
                            indent=4)
     config['env_config']['flow_params'] = flow_json
 
-<<<<<<< HEAD
     create_env, env_name = make_create_env(params=flow_params, version=0)
 
     # Register as rllib env
     register_env(env_name, create_env)
-=======
-    flow_params['flowenv'] = flow_env_name
-    flow_params['exp_tag'] = exp_tag
-    flow_params['module'] = os.path.basename(__file__)[:-3]
-    # save the flow params for replay
-    flow_json = json.dumps(flow_params, cls=NameEncoder, sort_keys=True,
-                  indent=4)
-    config['env_config']['flow_params'] = flow_json
-    create_env, env_name = make_create_env(flow_env_name, flow_params,
-                                           version=0, exp_tag=exp_tag)
-
-    # Register as rllib env
-    register_rllib_env(env_name, create_env)
-
-    logger_creator = rllib_logger_creator(results_dir,
-                                          flow_env_name,
-                                          UnifiedLogger)
-
-    alg = ppo.PPOAgent(env=env_name, registry=get_registry(),
-                       config=config, logger_creator=logger_creator)
-
->>>>>>> 94b255d7
 
     trials = run_experiments({
         "figure_eight": {
@@ -188,7 +117,6 @@
             },
             "checkpoint_freq": 1,
             "max_failures": 999,
-<<<<<<< HEAD
             "stop": {
                 "training_iteration": 200
             },
@@ -199,11 +127,4 @@
                 "extra_cpu": PARALLEL_ROLLOUTS - 1,
             },
         },
-    })
-=======
-            "stop": {"training_iteration": 3},
-            "trial_resources": {"cpu": 1, "gpu": 0,
-                                "extra_cpu": parallel_rollouts - 1}
-        }
-    })
->>>>>>> 94b255d7
+    })