"""
Script used to test the incorporation of lane changing into rl vehicles.
Vehicles are trained to travel at a target velocity while avoiding collisions.
"""

import logging

from rllab.envs.normalized_env import normalize
from rllab.misc.instrument import stub, run_experiment_lite
from rllab.algos.trpo import TRPO
from rllab.baselines.linear_feature_baseline import LinearFeatureBaseline
from rllab.policies.gaussian_mlp_policy import GaussianMLPPolicy

from cistar.envs.lane_changing import SimpleLaneChangingAccelerationEnvironment
from cistar.scenarios.loop.loop_scenario import LoopScenario
from cistar.controllers.rlcontroller import RLController

logging.basicConfig(level=logging.INFO)

stub(globals())

<<<<<<< HEAD
sumo_params = {"port": 8873, "time_step": 0.1, "traci_control": 0}
sumo_binary = "sumo-gui"
num_cars = 12
=======
sumo_params = {"time_step": 0.1, "traci_control": 1}
sumo_binary = "sumo"
num_cars = 30
>>>>>>> 847aac6a

exp_tag = str(num_cars) + '-car-rl-lane_change'

type_params = {"rl": (num_cars, (RLController, {}), None, 0)}

env_params = {"target_velocity": 8, "max-deacc": -6, "max-acc": 3, "lane_change_duration": 5,
              "fail-safe": "None"}

net_params = {"length": 230, "lanes": 2, "speed_limit": 0, "resolution": 40, "net_path": "debug/net/"}

cfg_params = {"start_time": 0, "end_time": 30000000, "cfg_path": "debug/cfg/"}

scenario = LoopScenario("two-lane-two-controller", type_params, net_params, cfg_params)

env = SimpleLaneChangingAccelerationEnvironment(env_params, sumo_binary, sumo_params, scenario)

env = normalize(env)

for seed in [5, 10]:  # [5, 10, 73, 56, 1]: # [1, 5, 10, 73, 56]
    policy = GaussianMLPPolicy(
        env_spec=env.spec,
<<<<<<< HEAD
        hidden_sizes=(150, 25)
=======
        hidden_sizes=(100, 50, 25)
>>>>>>> 847aac6a
    )

    baseline = LinearFeatureBaseline(env_spec=env.spec)

    algo = TRPO(
        env=env,
        policy=policy,
        baseline=baseline,
<<<<<<< HEAD
        batch_size=30000,
        max_path_length=1500,
        n_itr=1000,  # 50000
=======
        batch_size=50000,
        max_path_length=1000,
        n_itr=400,  # 1000
>>>>>>> 847aac6a
        # whole_paths=True,
        # discount=0.99,
        # step_size=0.01,
    )
    # algo.train()

    run_experiment_lite(
        algo.train(),
        # Number of parallel workers for sampling
        n_parallel=1,
        # Only keep the snapshot parameters for the last iteration
        snapshot_mode="all",
        # Specifies the seed for the experiment. If this is not provided, a random seed
        # will be used
        seed=seed,
        mode="local",
        exp_prefix=exp_tag,
        #python_command="/home/aboudy/anaconda2/envs/rllab3/bin/python3.5"
        # plot=True,
    )<|MERGE_RESOLUTION|>--- conflicted
+++ resolved
@@ -19,15 +19,10 @@
 
 stub(globals())
 
-<<<<<<< HEAD
-sumo_params = {"port": 8873, "time_step": 0.1, "traci_control": 0}
-sumo_binary = "sumo-gui"
-num_cars = 12
-=======
+
 sumo_params = {"time_step": 0.1, "traci_control": 1}
 sumo_binary = "sumo"
 num_cars = 30
->>>>>>> 847aac6a
 
 exp_tag = str(num_cars) + '-car-rl-lane_change'
 
@@ -49,11 +44,8 @@
 for seed in [5, 10]:  # [5, 10, 73, 56, 1]: # [1, 5, 10, 73, 56]
     policy = GaussianMLPPolicy(
         env_spec=env.spec,
-<<<<<<< HEAD
-        hidden_sizes=(150, 25)
-=======
+
         hidden_sizes=(100, 50, 25)
->>>>>>> 847aac6a
     )
 
     baseline = LinearFeatureBaseline(env_spec=env.spec)
@@ -62,15 +54,10 @@
         env=env,
         policy=policy,
         baseline=baseline,
-<<<<<<< HEAD
         batch_size=30000,
         max_path_length=1500,
         n_itr=1000,  # 50000
-=======
-        batch_size=50000,
-        max_path_length=1000,
-        n_itr=400,  # 1000
->>>>>>> 847aac6a
+
         # whole_paths=True,
         # discount=0.99,
         # step_size=0.01,
