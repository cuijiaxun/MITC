--- conflicted
+++ resolved
@@ -119,11 +119,7 @@
             "main_rl":MAIN_RL,
             "main_human":MAIN_HUMAN,
             "merge_human":MERGE_HUMAN,
-<<<<<<< HEAD
-            "use_seeds":"/home/flow/flow_2020_07_14_19_32_55.589614/seeds.pkl",
-=======
-            "use_seeds":"/home/cuijiaxun/flow_2020_07_14_19_32_55.589614/seeds.pkl",
->>>>>>> 25bbead9
+            #"use_seeds":"/home/flow/flow_2020_07_14_19_32_55.589614/seeds.pkl",
         },
     ),
 
